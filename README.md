--- conflicted
+++ resolved
@@ -95,22 +95,7 @@
 uvve cleanup --dry-run
 ```
 
-<<<<<<< HEAD
 ### Python Version Management
-=======
-## Shell Integration
-
-### Option 1: Built-in Shell Integration (Recommended)
-
-Install uvve's shell integration to make `uvve activate` work directly:
-
-````bash
-# One-time setup:
-uvve shell-integration --print >> ~/.zshrc  # for zsh
-uvve shell-integration --print >> ~/.bashrc # for bash
-
-**After installation, you can use:**
->>>>>>> 3f153d9a
 
 ```bash
 # Install Python versions

--- conflicted
+++ resolved
@@ -60,14 +60,8 @@
 **Examples:**
 
 ```bash
-<<<<<<< HEAD
 # Basic environment
 uvve create myproject 3.11
-=======
-# Install shell integration for direct activation
-uvve shell-integration --print >> ~/.zshrc  # for zsh
-uvve shell-integration --print >> ~/.bashrc # for bash
->>>>>>> 3f153d9a
 
 # With metadata
 uvve create myapi 3.11 --description "Customer API" --add-tag production --add-tag api
